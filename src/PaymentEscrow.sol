--- conflicted
+++ resolved
@@ -58,18 +58,12 @@
 
     /// @notice Typehash used for hashing PaymentInfo structs
     bytes32 public constant PAYMENT_INFO_TYPEHASH = keccak256(
-<<<<<<< HEAD
-        "PaymentInfo(address operator,address payer,address receiver,address token,uint256 maxAmount,uint48 preApprovalExpiry,uint48 authorizationExpiry,uint48 refundExpiry,uint16 minFeeBps,uint16 maxFeeBps,address feeReceiver,uint256 salt)"
-    );
-
-=======
         "PaymentInfo(address operator,address payer,address receiver,address token,uint120 maxAmount,uint48 preApprovalExpiry,uint48 authorizationExpiry,uint48 refundExpiry,uint16 minFeeBps,uint16 maxFeeBps,address feeReceiver,uint256 salt)"
     );
 
     /// @notice Mapping from operator to their treasury
     mapping(address operator => address treasury) public operatorTreasury;
 
->>>>>>> 29d594ec
     /// @notice State per unique payment
     mapping(bytes32 paymentInfoHash => PaymentState state) public paymentState;
 
@@ -176,15 +170,9 @@
     /// @notice Treasury not found for an operator
     error TreasuryNotFound(address operator);
 
-<<<<<<< HEAD
     /// @notice Token transfer failed
     error TokenTransferFailed();
 
-    /// @notice Implementation contract for operator treasuries
-    OperatorTreasury public immutable treasuryImplementation;
-
-=======
->>>>>>> 29d594ec
     constructor() {
         // Deploy implementation that will be cloned
         treasuryImplementation = new OperatorTreasury(PaymentEscrow(address(this)));
@@ -438,15 +426,9 @@
         // Check token collector matches required type
         if (TokenCollector(tokenCollector).collectorType() != collectorType) revert InvalidCollectorForOperation();
 
-<<<<<<< HEAD
         address treasury = getOperatorTreasury(paymentInfo.operator);
 
         // Measure balance change of treasury to enforce as equal to expected amount
-=======
-        address treasury = _getOrCreateTreasury(paymentInfo.operator);
-
-        // Measure balance change for collecting tokens to enforce as equal to expected amount
->>>>>>> 29d594ec
         uint256 treasuryBalanceBefore = IERC20(paymentInfo.token).balanceOf(treasury);
 
         TokenCollector(tokenCollector).collectTokens(paymentInfoHash, paymentInfo, amount, collectorData);
@@ -463,27 +445,16 @@
     function _distributeTokens(address token, address receiver, uint256 amount, uint16 feeBps, address feeReceiver)
         internal
     {
-        address treasury = operatorTreasury[msg.sender];
-        if (treasury == address(0)) revert TreasuryNotFound(msg.sender);
-
         uint256 feeAmount = uint256(amount) * feeBps / 10_000;
 
         // Send fee portion if non-zero
         if (feeAmount > 0) {
-<<<<<<< HEAD
             _sendTokens(msg.sender, token, feeAmount, feeReceiver);
-=======
-            OperatorTreasury(treasury).sendTokens(token, feeAmount, feeReceiver);
->>>>>>> 29d594ec
         }
 
         // Send remaining amount to receiver
         if (amount - feeAmount > 0) {
-<<<<<<< HEAD
             _sendTokens(msg.sender, token, amount - feeAmount, receiver);
-=======
-            OperatorTreasury(treasury).sendTokens(token, amount - feeAmount, receiver);
->>>>>>> 29d594ec
         }
     }
 
@@ -541,22 +512,12 @@
     /// @param operator The operator to get/create treasury for
     /// @return treasury The operator's treasury address
     function _getOrCreateTreasury(address operator) internal returns (address treasury) {
-<<<<<<< HEAD
         bytes memory creationCode = type(OperatorTreasury).creationCode;
         bytes memory constructorArgs = abi.encode(address(this));
         bytes memory bytecode = abi.encodePacked(creationCode, constructorArgs);
         bytes32 salt = keccak256(abi.encode(operator));
         treasury = Create2.deploy(0, salt, bytecode);
         emit TreasuryCreated(operator, treasury);
-=======
-        treasury = operatorTreasury[operator];
-        if (treasury == address(0)) {
-            // Deploy minimal clone of implementation
-            treasury = LibClone.clone(address(treasuryImplementation));
-            operatorTreasury[operator] = treasury;
-            emit TreasuryCreated(operator, treasury);
-        }
->>>>>>> 29d594ec
     }
 
     /// @notice Helper to send tokens from an operator's treasury
@@ -565,7 +526,6 @@
     /// @param amount Amount of tokens to send
     /// @param recipient Address to receive the tokens
     function _sendTokens(address operator, address token, uint256 amount, address recipient) internal {
-<<<<<<< HEAD
         address treasury = getOperatorTreasury(operator);
         // Try low-level call first
         bytes memory callData = abi.encodeWithSelector(OperatorTreasury.sendTokens.selector, token, amount, recipient);
@@ -578,10 +538,6 @@
         treasury = _getOrCreateTreasury(operator);
 
         // Now that we know the contract exists, use normal call
-=======
-        address treasury = operatorTreasury[operator];
-        if (treasury == address(0)) revert TreasuryNotFound(operator);
->>>>>>> 29d594ec
         OperatorTreasury(treasury).sendTokens(token, amount, recipient);
     }
 }