// SPDX-License-Identifier: GPL-3.0
pragma solidity ^0.8.13;

import {IERC20} from "openzeppelin-contracts/contracts/token/ERC20/IERC20.sol";
import {SafeTransferLib} from "solady/utils/SafeTransferLib.sol";
<<<<<<< HEAD
import {Create2} from "openzeppelin-contracts/contracts/utils/Create2.sol";
=======
import {ReentrancyGuardTransient} from "solady/utils/ReentrancyGuardTransient.sol";
>>>>>>> cb916d47

import {TokenCollector} from "./collectors/TokenCollector.sol";
import {OperatorTreasury} from "./OperatorTreasury.sol";

/// @title PaymentEscrow
/// @notice Facilitate payments through an escrow.
/// @dev By escrowing payment, this contract can mimic the 2-step payment pattern of "authorization" and "capture".
/// @dev Authorization is defined as placing a hold on a payer's funds temporarily.
/// @dev Capture is defined as distributing payment to the end recipient.
/// @dev An Operator plays the primary role of moving payments between both parties.
/// @author Coinbase
contract PaymentEscrow is ReentrancyGuardTransient {
    /// @notice Payment info, contains all information required to authorize and capture a unique payment
    struct PaymentInfo {
        /// @dev Entity responsible for driving payment flow
        address operator;
        /// @dev The payer's address authorizing the payment
        address payer;
        /// @dev Address that receives the payment (minus fees)
        address receiver;
        /// @dev The token contract address
        address token;
        /// @dev The amount of tokens that can be authorized
        uint120 maxAmount;
        /// @dev Timestamp when the payer's pre-approval can no longer authorize payment
        uint48 preApprovalExpiry;
        /// @dev Timestamp when an authorization can no longer be captured and the payer can reclaim from escrow
        uint48 authorizationExpiry;
        /// @dev Timestamp when a successful payment can no longer be refunded
        uint48 refundExpiry;
        /// @dev Minimum fee percentage in basis points
        uint16 minFeeBps;
        /// @dev Maximum fee percentage in basis points
        uint16 maxFeeBps;
        /// @dev Address that receives the fee portion of payments, if 0 then operator can set at capture
        address feeReceiver;
        /// @dev A source of entropy to ensure unique hashes across different payments
        uint256 salt;
    }

    /// @notice State for tracking payments through lifecycle
    struct PaymentState {
        /// @dev True if payment has been authorized or charged
        bool hasCollectedPayment;
        /// @dev Amount of tokens currently on hold in escrow that can be captured
        uint120 capturableAmount;
        /// @dev Amount of tokens previously captured that can be refunded
        uint120 refundableAmount;
    }

    /// @notice Typehash used for hashing PaymentInfo structs
    bytes32 public constant PAYMENT_INFO_TYPEHASH = keccak256(
        "PaymentInfo(address operator,address payer,address receiver,address token,uint256 maxAmount,uint48 preApprovalExpiry,uint48 authorizationExpiry,uint48 refundExpiry,uint16 minFeeBps,uint16 maxFeeBps,address feeReceiver,uint256 salt)"
    );

    /// @notice Mapping from operator to their treasury
    mapping(address operator => address treasury) public operatorTreasury;

    /// @notice State per unique payment
    mapping(bytes32 paymentInfoHash => PaymentState state) public paymentState;

    /// @notice Emitted when a payment is charged and immediately captured
    event PaymentCharged(
        bytes32 indexed paymentInfoHash,
        address operator,
        address payer,
        address receiver,
        address token,
        uint256 amount,
        address tokenCollector
    );

    /// @notice Emitted when authorized (escrowed) amount is increased
    event PaymentAuthorized(
        bytes32 indexed paymentInfoHash,
        address operator,
        address payer,
        address receiver,
        address token,
        uint256 amount,
        address tokenCollector
    );

    /// @notice Emitted when payment is captured from escrow
    event PaymentCaptured(bytes32 indexed paymentInfoHash, uint256 amount);

    /// @notice Emitted when an authorized payment is voided, returning any escrowed funds to the payer
    event PaymentVoided(bytes32 indexed paymentInfoHash, uint256 amount);

    /// @notice Emitted when an authorized payment is reclaimed, returning any escrowed funds to the payer
    event PaymentReclaimed(bytes32 indexed paymentInfoHash, uint256 amount);

    /// @notice Emitted when a captured payment is refunded
    event PaymentRefunded(bytes32 indexed paymentInfoHash, uint256 amount, address tokenCollector);

    /// @notice Event emitted when new treasury is created
    event TreasuryCreated(address indexed operator, address treasury);

    /// @notice Sender for a function call does not follow access control requirements
    error InvalidSender(address sender, address expected);

    /// @notice Amount is zero
    error ZeroAmount();

    /// @notice Amount overflows allowed storage size of uint120
    error AmountOverflow(uint256 amount, uint256 limit);

    /// @notice Requested authorization amount exceeds `PaymentInfo.maxAmount`
    error ExceedsMaxAmount(uint256 amount, uint256 maxAmount);

    /// @notice Authorization attempted after pre-approval expiry
    error AfterPreApprovalExpiry(uint48 timestamp, uint48 expiry);

    /// @notice Expiry timestamps violate preApproval <= authorization <= refund
    error InvalidExpiries(uint48 preApproval, uint48 authorization, uint48 refund);

    /// @notice Fee bips overflows 10_000 maximum
    error FeeBpsOverflow(uint16 feeBps);

    /// @notice Fee bps range invalid due to min > max
    error InvalidFeeBpsRange(uint16 minFeeBps, uint16 maxFeeBps);

    /// @notice Fee bps outside of allowed range
    error FeeBpsOutOfRange(uint16 feeBps, uint16 minFeeBps, uint16 maxFeeBps);

    /// @notice Fee receiver is zero address with a non-zero fee
    error ZeroFeeReceiver();

    /// @notice Fee recipient cannot be changed
    error InvalidFeeReceiver(address attempted, address expected);

    /// @notice Token collector is not valid for the operation
    error InvalidCollectorForOperation();

    /// @notice Token pull failed
    error TokenCollectionFailed();

    /// @notice Charge or authorize attempted on a payment has already been collected
    error PaymentAlreadyCollected(bytes32 paymentInfoHash);

    /// @notice Capture attempted at or after authorization expiry
    error AfterAuthorizationExpiry(uint48 timestamp, uint48 expiry);

    /// @notice Capture attempted with insufficient authorization amount
    error InsufficientAuthorization(bytes32 paymentInfoHash, uint256 authorizedAmount, uint256 requestedAmount);

    /// @notice Void or reclaim attempted with zero authorization amount
    error ZeroAuthorization(bytes32 paymentInfoHash);

    /// @notice Reclaim attempted before authorization expiry
    error BeforeAuthorizationExpiry(uint48 timestamp, uint48 expiry);

    /// @notice Refund attempted at or after refund expiry
    error AfterRefundExpiry(uint48 timestamp, uint48 expiry);

    /// @notice Refund attempted with amount exceeding previous non-refunded captures
    error RefundExceedsCapture(uint256 refund, uint256 captured);

<<<<<<< HEAD
    /// @notice Typehash used for hashing PaymentInfo structs
    bytes32 public constant PAYMENT_INFO_TYPEHASH = keccak256(
        "PaymentInfo(address operator,address payer,address receiver,address token,uint256 maxAmount,uint48 preApprovalExpiry,uint48 authorizationExpiry,uint48 refundExpiry,uint16 minFeeBps,uint16 maxFeeBps,address feeReceiver,uint256 salt)"
    );

    /// @notice Event emitted when new treasury is created
    event TreasuryCreated(address indexed operator, address treasury);

=======
>>>>>>> cb916d47
    /// @notice Treasury not found for an operator
    error TreasuryNotFound(address operator);

    /// @notice Check call sender is specified address
    modifier onlySender(address sender) {
        if (msg.sender != sender) revert InvalidSender(msg.sender, sender);
        _;
    }

    /// @notice Ensures amount is non-zero and does not overflow storage
    modifier validAmount(uint256 amount) {
        if (amount == 0) revert ZeroAmount();
        if (amount > type(uint120).max) revert AmountOverflow(amount, type(uint120).max);
        _;
    }

    /// @notice Transfers funds from payer to receiver in one step
    /// @dev If amount is less than the authorized amount, only amount is taken from payer
    /// @dev Reverts if the authorization has been voided or expired
    /// @param paymentInfo PaymentInfo struct
    /// @param amount Amount to charge and capture
    /// @param tokenCollector Address of the token collector
    /// @param collectorData Data to pass to the token collector
    /// @param feeBps Fee percentage to apply (must be within min/max range)
    /// @param feeReceiver Address to receive fees (can only be set if original feeReceiver was 0)
    function charge(
        PaymentInfo calldata paymentInfo,
        uint256 amount,
        address tokenCollector,
        bytes calldata collectorData,
        uint16 feeBps,
        address feeReceiver
    ) external nonReentrant onlySender(paymentInfo.operator) validAmount(amount) {
        // Check payment info valid
        _validatePayment(paymentInfo, amount);

        // Check fee parameters valid
        _validateFee(paymentInfo, feeBps, feeReceiver);

        // Check payment not already collected
        bytes32 paymentInfoHash = getHash(paymentInfo);
        if (paymentState[paymentInfoHash].hasCollectedPayment) revert PaymentAlreadyCollected(paymentInfoHash);

        // Set payment state with refundable amount
        paymentState[paymentInfoHash] =
            PaymentState({hasCollectedPayment: true, capturableAmount: 0, refundableAmount: uint120(amount)});
        emit PaymentCharged(
            paymentInfoHash,
            paymentInfo.operator,
            paymentInfo.payer,
            paymentInfo.receiver,
            paymentInfo.token,
            amount,
            tokenCollector
        );

        // Transfer tokens into escrow
        _collectTokens(
            paymentInfoHash, paymentInfo, amount, tokenCollector, collectorData, TokenCollector.CollectorType.Payment
        );

        // Transfer tokens to receiver and fee receiver
        _distributeTokens(paymentInfo.token, paymentInfo.receiver, amount, feeBps, feeReceiver);
    }

    /// @notice Transfers funds from payer to escrow
    /// @param paymentInfo PaymentInfo struct
    /// @param amount Amount to authorize
    /// @param tokenCollector Address of the token collector
    /// @param collectorData Data to pass to the token collector
    function authorize(
        PaymentInfo calldata paymentInfo,
        uint256 amount,
        address tokenCollector,
        bytes calldata collectorData
    ) external nonReentrant onlySender(paymentInfo.operator) validAmount(amount) {
        // Check payment info valid
        _validatePayment(paymentInfo, amount);

        // Check payment not already collected
        bytes32 paymentInfoHash = getHash(paymentInfo);
        if (paymentState[paymentInfoHash].hasCollectedPayment) revert PaymentAlreadyCollected(paymentInfoHash);

        // Set payment state with capturable amount
        paymentState[paymentInfoHash] =
            PaymentState({hasCollectedPayment: true, capturableAmount: uint120(amount), refundableAmount: 0});
        emit PaymentAuthorized(
            paymentInfoHash,
            paymentInfo.operator,
            paymentInfo.payer,
            paymentInfo.receiver,
            paymentInfo.token,
            amount,
            tokenCollector
        );

        // Transfer tokens into escrow
        _collectTokens(
            paymentInfoHash, paymentInfo, amount, tokenCollector, collectorData, TokenCollector.CollectorType.Payment
        );
    }

    /// @notice Transfer previously-escrowed funds to receiver
    /// @dev Can be called multiple times up to cumulative authorized amount
    /// @dev Can only be called by the operator
    /// @param paymentInfo PaymentInfo struct
    /// @param amount Amount to capture
    /// @param feeBps Fee percentage to apply (must be within min/max range)
    /// @param feeReceiver Address to receive fees (can only be set if original feeReceiver was 0)
    function capture(PaymentInfo calldata paymentInfo, uint256 amount, uint16 feeBps, address feeReceiver)
        external
        nonReentrant
        onlySender(paymentInfo.operator)
        validAmount(amount)
    {
        // Check fee parameters valid
        _validateFee(paymentInfo, feeBps, feeReceiver);

        // Check before authorization expiry
        if (block.timestamp >= paymentInfo.authorizationExpiry) {
            revert AfterAuthorizationExpiry(uint48(block.timestamp), paymentInfo.authorizationExpiry);
        }

        // Check sufficient escrow to capture
        bytes32 paymentInfoHash = getHash(paymentInfo);
        PaymentState memory state = paymentState[paymentInfoHash];
        if (state.capturableAmount < amount) {
            revert InsufficientAuthorization(paymentInfoHash, state.capturableAmount, amount);
        }

        // Update payment state, converting capturable amount to refundable amount
        state.capturableAmount -= uint120(amount);
        state.refundableAmount += uint120(amount);
        paymentState[paymentInfoHash] = state;
        emit PaymentCaptured(paymentInfoHash, amount);

        // Transfer tokens to receiver and fee receiver
        _distributeTokens(paymentInfo.token, paymentInfo.receiver, amount, feeBps, feeReceiver);
    }

    /// @notice Permanently voids a payment authorization
    /// @dev Returns any escrowed funds to payer
    /// @dev Can only be called by the operator
    /// @param paymentInfo PaymentInfo struct
    function void(PaymentInfo calldata paymentInfo) external nonReentrant onlySender(paymentInfo.operator) {
        // Check authorization non-zero
        bytes32 paymentInfoHash = getHash(paymentInfo);
        uint256 authorizedAmount = paymentState[paymentInfoHash].capturableAmount;
        if (authorizedAmount == 0) revert ZeroAuthorization(paymentInfoHash);

        // Clear capturable amount state
        paymentState[paymentInfoHash].capturableAmount = 0;
        emit PaymentVoided(paymentInfoHash, authorizedAmount);

        // Transfer tokens to payer from treasury
        _sendTokens(paymentInfo.operator, paymentInfo.token, authorizedAmount, paymentInfo.payer);
    }

    /// @notice Returns any escrowed funds to payer
    /// @dev Can only be called by the payer and only after the authorization expiry
    /// @param paymentInfo PaymentInfo struct
    function reclaim(PaymentInfo calldata paymentInfo) external nonReentrant onlySender(paymentInfo.payer) {
        // Check not before authorization expiry
        if (block.timestamp < paymentInfo.authorizationExpiry) {
            revert BeforeAuthorizationExpiry(uint48(block.timestamp), paymentInfo.authorizationExpiry);
        }

        // Check authorization non-zero
        bytes32 paymentInfoHash = getHash(paymentInfo);
        uint256 authorizedAmount = paymentState[paymentInfoHash].capturableAmount;
        if (authorizedAmount == 0) revert ZeroAuthorization(paymentInfoHash);

        // Clear capturable amount state
        paymentState[paymentInfoHash].capturableAmount = 0;
        emit PaymentReclaimed(paymentInfoHash, authorizedAmount);

        // Transfer tokens to payer from treasury
        _sendTokens(paymentInfo.operator, paymentInfo.token, authorizedAmount, paymentInfo.payer);
    }

    /// @notice Return previously-captured tokens to payer
    /// @dev Can be called by operator
    /// @dev Funds are transferred from the caller or from the escrow if token collector retrieves external liquidity
    /// @param paymentInfo PaymentInfo struct
    /// @param amount Amount to refund
    /// @param tokenCollector Address of the token collector
    /// @param collectorData Data to pass to the token collector
    function refund(
        PaymentInfo calldata paymentInfo,
        uint256 amount,
        address tokenCollector,
        bytes calldata collectorData
    ) external nonReentrant onlySender(paymentInfo.operator) validAmount(amount) {
        // Check refund has not expired
        if (block.timestamp >= paymentInfo.refundExpiry) {
            revert AfterRefundExpiry(uint48(block.timestamp), paymentInfo.refundExpiry);
        }

        // Limit refund amount to previously captured
        bytes32 paymentInfoHash = getHash(paymentInfo);
        uint120 captured = paymentState[paymentInfoHash].refundableAmount;
        if (captured < amount) revert RefundExceedsCapture(amount, captured);

        // Update refundable amount
        paymentState[paymentInfoHash].refundableAmount = captured - uint120(amount);
        emit PaymentRefunded(paymentInfoHash, amount, tokenCollector);

        // Transfer tokens into escrow and forward to payer
        _collectTokens(
            paymentInfoHash, paymentInfo, amount, tokenCollector, collectorData, TokenCollector.CollectorType.Refund
        );
        _sendTokens(paymentInfo.operator, paymentInfo.token, amount, paymentInfo.payer);
    }

    /// @notice Get hash of PaymentInfo struct
    /// @dev Includes chainId and verifyingContract in hash for cross-chain and cross-contract uniqueness
    /// @param paymentInfo PaymentInfo struct
    /// @return Hash of payment info for the current chain and contract address
    function getHash(PaymentInfo calldata paymentInfo) public view returns (bytes32) {
        bytes32 paymentInfoHash = keccak256(abi.encode(PAYMENT_INFO_TYPEHASH, paymentInfo));
        return keccak256(abi.encode(block.chainid, address(this), paymentInfoHash));
    }

    /// @notice Transfer tokens into this contract
    /// @param paymentInfo PaymentInfo struct
    /// @param amount Amount of tokens to collect
    /// @param tokenCollector Address of the token collector
    /// @param collectorData Data to pass to the token collector
    /// @param collectorType Type of collector to enforce (payment or refund)
    function _collectTokens(
        bytes32 paymentInfoHash,
        PaymentInfo calldata paymentInfo,
        uint256 amount,
        address tokenCollector,
        bytes calldata collectorData,
        TokenCollector.CollectorType collectorType
    ) internal {
        // Check token collector matches required type
        if (TokenCollector(tokenCollector).collectorType() != collectorType) revert InvalidCollectorForOperation();

        address treasury = _getOrCreateTreasury(paymentInfo.operator);

        // Measure balance change for collecting tokens to enforce as equal to expected amount
        uint256 escrowBalanceBefore = IERC20(paymentInfo.token).balanceOf(address(this));

        TokenCollector(tokenCollector).collectTokens(paymentInfoHash, paymentInfo, amount, collectorData);
        uint256 escrowBalanceAfter = IERC20(paymentInfo.token).balanceOf(address(this));
        if (escrowBalanceAfter != escrowBalanceBefore + amount) revert TokenCollectionFailed();

        // Forward tokens to operator's treasury
        SafeTransferLib.safeTransfer(paymentInfo.token, treasury, amount);
    }

    /// @notice Sends tokens to receiver and/or feeReceiver
    /// @param token Token to transfer
    /// @param receiver Address to receive payment
    /// @param amount Total amount to split between payment and fees
    /// @param feeBps Fee percentage in basis points
    /// @param feeReceiver Address to receive fees
    function _distributeTokens(address token, address receiver, uint256 amount, uint16 feeBps, address feeReceiver)
        internal
    {
<<<<<<< HEAD
        // Get operator's treasury
        address treasury = _getOrCreateTreasury(msg.sender);
=======
        address treasury = operatorTreasury[msg.sender];
        if (treasury == address(0)) revert TreasuryNotFound(msg.sender);
>>>>>>> cb916d47

        uint256 feeAmount = uint256(amount) * feeBps / 10_000;

        // Send fee portion if non-zero
        if (feeAmount > 0) {
            OperatorTreasury(treasury).sendTokens(token, feeAmount, feeReceiver);
        }

        // Send remaining amount to receiver
        if (amount - feeAmount > 0) {
            OperatorTreasury(treasury).sendTokens(token, amount - feeAmount, receiver);
        }
    }

    /// @notice Validates required properties of a payment
    /// @param paymentInfo PaymentInfo struct
    /// @param amount Token amount to validate against
    function _validatePayment(PaymentInfo calldata paymentInfo, uint256 amount) internal view {
        // Check amount does not exceed maximum
        if (amount > paymentInfo.maxAmount) revert ExceedsMaxAmount(amount, paymentInfo.maxAmount);

        // Check timestamp before pre-approval expiry
        if (block.timestamp >= paymentInfo.preApprovalExpiry) {
            revert AfterPreApprovalExpiry(uint48(block.timestamp), uint48(paymentInfo.preApprovalExpiry));
        }

        // Check expiry timestamps properly ordered
        if (
            paymentInfo.preApprovalExpiry > paymentInfo.authorizationExpiry
                || paymentInfo.authorizationExpiry > paymentInfo.refundExpiry
        ) {
            revert InvalidExpiries(
                paymentInfo.preApprovalExpiry, paymentInfo.authorizationExpiry, paymentInfo.refundExpiry
            );
        }

        // Check fee bps do not exceed maximum value
        if (paymentInfo.maxFeeBps > 10_000) revert FeeBpsOverflow(paymentInfo.maxFeeBps);

        // Check min fee bps does not exceed max fee
        if (paymentInfo.minFeeBps > paymentInfo.maxFeeBps) {
            revert InvalidFeeBpsRange(paymentInfo.minFeeBps, paymentInfo.maxFeeBps);
        }
    }

    /// @notice Validates attempted fee adheres to constraints set by payment info
    /// @param paymentInfo PaymentInfo struct
    /// @param feeBps Fee percentage in basis points
    /// @param feeReceiver Address to receive fees
    function _validateFee(PaymentInfo calldata paymentInfo, uint16 feeBps, address feeReceiver) internal pure {
        // Check fee bps within [min, max]
        if (feeBps < paymentInfo.minFeeBps || feeBps > paymentInfo.maxFeeBps) {
            revert FeeBpsOutOfRange(feeBps, paymentInfo.minFeeBps, paymentInfo.maxFeeBps);
        }

        // Check fee recipient only zero address if zero fee bps
        if (feeBps > 0 && feeReceiver == address(0)) revert ZeroFeeReceiver();

        // Check fee recipient matches payment info if non-zero
        if (paymentInfo.feeReceiver != address(0) && paymentInfo.feeReceiver != feeReceiver) {
            revert InvalidFeeReceiver(feeReceiver, paymentInfo.feeReceiver);
        }
    }

    /// @notice Get or create treasury for an operator
    /// @param operator The operator to get/create treasury for
    /// @return treasury The operator's treasury address
    function _getOrCreateTreasury(address operator) internal returns (address treasury) {
        treasury = operatorTreasury(operator);
        if (treasury.code.length == 0) {
            bytes memory creationCode = type(OperatorTreasury).creationCode;
            bytes memory constructorArgs = abi.encode(operator);
            bytes memory bytecode = abi.encodePacked(creationCode, constructorArgs);
            bytes32 salt = keccak256(abi.encode(operator));
            treasury = Create2.deploy(0, salt, bytecode);
            emit TreasuryCreated(operator, treasury);
        }
    }

    /// @notice Helper to send tokens from an operator's treasury
    /// @param operator The operator whose treasury to use
    /// @param token The token to send
    /// @param amount Amount of tokens to send
    /// @param recipient Address to receive the tokens
    function _sendTokens(address operator, address token, uint256 amount, address recipient) internal {
        address treasury = operatorTreasury(operator);
        if (treasury.code.length == 0) revert TreasuryNotFound(operator);
        OperatorTreasury(treasury).sendTokens(token, amount, recipient);
    }

    /// @notice Get the treasury address for an operator
    /// @param operator The operator to get the treasury for
    /// @return The operator's treasury address
    function operatorTreasury(address operator) public view returns (address) {
        bytes32 salt = keccak256(abi.encode(operator));
        return Create2.computeAddress(
            salt, keccak256(abi.encodePacked(type(OperatorTreasury).creationCode, abi.encode(operator)))
        );
    }
}<|MERGE_RESOLUTION|>--- conflicted
+++ resolved
@@ -3,11 +3,8 @@
 
 import {IERC20} from "openzeppelin-contracts/contracts/token/ERC20/IERC20.sol";
 import {SafeTransferLib} from "solady/utils/SafeTransferLib.sol";
-<<<<<<< HEAD
 import {Create2} from "openzeppelin-contracts/contracts/utils/Create2.sol";
-=======
 import {ReentrancyGuardTransient} from "solady/utils/ReentrancyGuardTransient.sol";
->>>>>>> cb916d47
 
 import {TokenCollector} from "./collectors/TokenCollector.sol";
 import {OperatorTreasury} from "./OperatorTreasury.sol";
@@ -63,9 +60,6 @@
         "PaymentInfo(address operator,address payer,address receiver,address token,uint256 maxAmount,uint48 preApprovalExpiry,uint48 authorizationExpiry,uint48 refundExpiry,uint16 minFeeBps,uint16 maxFeeBps,address feeReceiver,uint256 salt)"
     );
 
-    /// @notice Mapping from operator to their treasury
-    mapping(address operator => address treasury) public operatorTreasury;
-
     /// @notice State per unique payment
     mapping(bytes32 paymentInfoHash => PaymentState state) public paymentState;
 
@@ -166,17 +160,6 @@
     /// @notice Refund attempted with amount exceeding previous non-refunded captures
     error RefundExceedsCapture(uint256 refund, uint256 captured);
 
-<<<<<<< HEAD
-    /// @notice Typehash used for hashing PaymentInfo structs
-    bytes32 public constant PAYMENT_INFO_TYPEHASH = keccak256(
-        "PaymentInfo(address operator,address payer,address receiver,address token,uint256 maxAmount,uint48 preApprovalExpiry,uint48 authorizationExpiry,uint48 refundExpiry,uint16 minFeeBps,uint16 maxFeeBps,address feeReceiver,uint256 salt)"
-    );
-
-    /// @notice Event emitted when new treasury is created
-    event TreasuryCreated(address indexed operator, address treasury);
-
-=======
->>>>>>> cb916d47
     /// @notice Treasury not found for an operator
     error TreasuryNotFound(address operator);
 
@@ -439,13 +422,8 @@
     function _distributeTokens(address token, address receiver, uint256 amount, uint16 feeBps, address feeReceiver)
         internal
     {
-<<<<<<< HEAD
-        // Get operator's treasury
-        address treasury = _getOrCreateTreasury(msg.sender);
-=======
-        address treasury = operatorTreasury[msg.sender];
+        address treasury = operatorTreasury(msg.sender);
         if (treasury == address(0)) revert TreasuryNotFound(msg.sender);
->>>>>>> cb916d47
 
         uint256 feeAmount = uint256(amount) * feeBps / 10_000;
 
