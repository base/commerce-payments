--- conflicted
+++ resolved
@@ -62,56 +62,13 @@
 
 ## Support
 
-<<<<<<< HEAD
 - **GitHub Issues**: [commerce-payments repository](https://github.com/base/commerce-payments)
-=======
-#### Payment Collectors
-- `ERC3009PaymentCollector`: Supports ERC-3009 `receiveWithAuthorization`
-- `Permit2PaymentCollector`: Uses Permit2 signatures for gasless approvals
-- `PreApprovalPaymentCollector`: Traditional allowance-based collection
-- `SpendPermissionPaymentCollector`: Pre-approval with [spend permissions](https://github.com/coinbase/spend-permissions)
 
-#### Refund Collectors
-- `OperatorRefundCollector`: Enables operators to provide refund liquidity through standard ERC-20 allowances
-
-This modular collector system allows the protocol to support various token authorization methods while maintaining a consistent interface for the core escrow contract.
-
-## Protocol Invariants
-
-The Commerce Payments Protocol maintains several critical invariants that ensure secure payment flows:
-
-### Payment Flow Sequencing
-- Authorization can only be performed before the expiration of the payer's pre-approval
-- Capture operations can only occur after successful authorization and before the expiration of the authorization
-- Void and reclaim operations require:
-  - An existing authorization
-  - Some authorized amount remains uncaptured
-- Refund operations require:
-  - A previous successful capture or immediate charge
-  - Refund amount cannot exceed previously captured amount
-
-## Risks
-
-### Operator compromise
-
-The protocol is designed to limit the scope of damage that can occur in the case that an operator for existing payments is compromised by a malicious actor. Operators cannot steal funds from the protocol. Malicious or inactive operators can censor payments by failing to move a payment through its lifecycle or by prematurely voiding payments. Operators may also have some jurisdiction over how fees behave, depending on how they were configured in the original `PaymentInfo` definition. Operators can apply fees up to the `maxFeeBps` specified in the `PaymentInfo`, and, if the `feeReceiver` was set as `address(0)` in the `PaymentInfo` then this value is dynamically configurable at call time. Therefore in the worst case, an operator could siphon the maximum configurable fee rate to an address of their choosing.
-
-### Denial of service due to denylists
-
-Some tokens, such as USDC, implement denylists that prohibit the movement of funds to or from a blocked address. Due to the atomic nature of transactions onchain, 
-if any of the transfers involved in the movement of a payment's funds fail, that step in the payment's lifecycle can't be completed. This is of particular concern for payments
-that may have already been authorized, kicking off the fulfillment of a purchase, and cannot later be captured due to a blocked recipient or `feeReceiver`.
-
-Capturing fees may be considered of lesser importance to a given operator than maintaining liveness in the protocol and fulfilling pending payments, making a denylisted `feeReceiver` an unacceptable reason for failing to fulfill payments. We explored design options for mitigating this risk in the core protocol, such as holding failed fee funds in custody for later retrieval, but the complexity of this mechanism wasn't justified by the magnitude of this edge case.
-
-The `feeReceiver` can be a dynamic argument if the `feeReceiver` specified in the `PaymentInfo` is `address(0)`. For operators that care to prioritize liveness of payments over the risk of fees lost due to operator compromise, setting the value of `feeReceiver` to `address(0)` in the initial `PaymentInfo` is a way to mitigate the risk of being permanently unable to fulfill a given payment due to denylists; the operator can simply supply an alternate `feeReceiver` to the `capture` call (for any number of necessary attempts). 
-
-## Security
+## Security Audits
 
 Audited by [Spearbit](https://spearbit.com/).
 
 | Audit | Date | Report |
 |--------|---------|---------|
 | First private audit | 04/01/2025 | [Report](audits/Cantina-Report-04-01-2025.pdf) |
-| Second private audit | 04/22/2025 | [Report](audits/Cantina-Report-04-22-2025.pdf) |
->>>>>>> e62e8a13
+| Second private audit | 04/22/2025 | [Report](audits/Cantina-Report-04-22-2025.pdf) |