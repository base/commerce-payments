// SPDX-License-Identifier: GPL-3.0
pragma solidity ^0.8.28;

import {PaymentEscrow} from "../../../src/PaymentEscrow.sol";
import {PaymentEscrowSmartWalletBase} from "../../base/PaymentEscrowSmartWalletBase.sol";
import {TokenCollector} from "../../../src/collectors/TokenCollector.sol";
import {MockERC3009Token} from "../../mocks/MockERC3009Token.sol";
import {MockStandardERC3009Token} from "../../mocks/MockStandardERC3009Token.sol";

<<<<<<< HEAD
contract ERC3009PaymentCollectorTest is PaymentEscrowBase {
    MockStandardERC3009Token public mockStandardToken;

    function setUp() public override {
        super.setUp();
        mockStandardToken = new MockStandardERC3009Token("Mock Standard ERC3009", "MST", 18);
    }

    // Helper function specific to MockStandardERC3009Token
    function _signStandardERC3009Authorization(PaymentEscrow.PaymentInfo memory paymentInfo, uint256 signerPk)
        internal
        view
        returns (bytes memory)
    {
        bytes32 nonce = _getHashPayerAgnostic(paymentInfo);

        bytes32 structHash = keccak256(
            abi.encode(
                mockStandardToken.RECEIVE_WITH_AUTHORIZATION_TYPEHASH(),
                paymentInfo.payer,
                address(erc3009PaymentCollector),
                paymentInfo.maxAmount,
                0,
                paymentInfo.preApprovalExpiry,
                nonce
            )
        );

        bytes32 digest = keccak256(abi.encodePacked("\x19\x01", mockStandardToken.DOMAIN_SEPARATOR(), structHash));

        (uint8 v, bytes32 r, bytes32 s) = vm.sign(signerPk, digest);
        return abi.encodePacked(r, s, v);
    }

=======
contract ERC3009PaymentCollectorTest is PaymentEscrowSmartWalletBase {
>>>>>>> dc809ed9
    function test_collectTokens_reverts_whenCalledByNonPaymentEscrow(uint120 amount) public {
        vm.assume(amount > 0);
        PaymentEscrow.PaymentInfo memory paymentInfo = _createPaymentInfo(payerEOA, amount);
        vm.expectRevert(abi.encodeWithSelector(TokenCollector.OnlyPaymentEscrow.selector));
        erc3009PaymentCollector.collectTokens(paymentInfo, amount, "");
    }

    function test_collectTokens_succeeds_whenCalledByPaymentEscrow(uint120 amount) public {
        vm.assume(amount > 0);
        MockERC3009Token(address(mockERC3009Token)).mint(payerEOA, amount);
        PaymentEscrow.PaymentInfo memory paymentInfo = _createPaymentInfo(payerEOA, amount);
        bytes memory signature = _signERC3009ReceiveWithAuthorizationStruct(paymentInfo, payer_EOA_PK);
        vm.prank(address(paymentEscrow));
        erc3009PaymentCollector.collectTokens(paymentInfo, amount, signature);
    }

<<<<<<< HEAD
    function test_collectTokens_succeeds_withStandardERC3009(uint120 amount) public {
        vm.assume(amount > 0);
        mockStandardToken.mint(payerEOA, amount);

        // Create payment info with standard token
        PaymentEscrow.PaymentInfo memory paymentInfo =
            _createPaymentInfo({payer: payerEOA, maxAmount: amount, token: address(mockStandardToken)});

        // Use our new signing function instead of the USDC one
        bytes memory signature = _signStandardERC3009Authorization(paymentInfo, payer_EOA_PK);

        // Record initial balance
        uint256 initialBalance = mockStandardToken.balanceOf(payerEOA);
=======
    function test_collectTokens_succeeds_withERC6492Signature(uint120 amount) public {
        vm.assume(amount > 0);

        mockERC3009Token.mint(smartWalletCounterfactual, amount);

        assertEq(smartWalletCounterfactual.code.length, 0, "Smart wallet should not be deployed yet");

        PaymentEscrow.PaymentInfo memory paymentInfo = _createPaymentInfo(smartWalletCounterfactual, amount);

        bytes memory signature = _signSmartWalletERC3009WithERC6492(paymentInfo, COUNTERFACTUAL_WALLET_OWNER_PK, 0);
>>>>>>> dc809ed9

        vm.prank(address(paymentEscrow));
        erc3009PaymentCollector.collectTokens(paymentInfo, amount, signature);

<<<<<<< HEAD
        address tokenStore = paymentEscrow.getTokenStore(paymentInfo.operator);
        assertEq(mockStandardToken.balanceOf(tokenStore), amount);
        assertEq(mockStandardToken.balanceOf(payerEOA), 0);
=======
        assertEq(
            mockERC3009Token.balanceOf(paymentEscrow.getTokenStore(paymentInfo.operator)),
            amount,
            "Token store balance did not increase by correct amount"
        );
        assertEq(mockERC3009Token.balanceOf(smartWalletCounterfactual), 0, "Smart wallet balance should be 0");
>>>>>>> dc809ed9
    }
}<|MERGE_RESOLUTION|>--- conflicted
+++ resolved
@@ -7,8 +7,7 @@
 import {MockERC3009Token} from "../../mocks/MockERC3009Token.sol";
 import {MockStandardERC3009Token} from "../../mocks/MockStandardERC3009Token.sol";
 
-<<<<<<< HEAD
-contract ERC3009PaymentCollectorTest is PaymentEscrowBase {
+contract ERC3009PaymentCollectorTest is PaymentEscrowSmartWalletBase {
     MockStandardERC3009Token public mockStandardToken;
 
     function setUp() public override {
@@ -42,9 +41,6 @@
         return abi.encodePacked(r, s, v);
     }
 
-=======
-contract ERC3009PaymentCollectorTest is PaymentEscrowSmartWalletBase {
->>>>>>> dc809ed9
     function test_collectTokens_reverts_whenCalledByNonPaymentEscrow(uint120 amount) public {
         vm.assume(amount > 0);
         PaymentEscrow.PaymentInfo memory paymentInfo = _createPaymentInfo(payerEOA, amount);
@@ -61,7 +57,6 @@
         erc3009PaymentCollector.collectTokens(paymentInfo, amount, signature);
     }
 
-<<<<<<< HEAD
     function test_collectTokens_succeeds_withStandardERC3009(uint120 amount) public {
         vm.assume(amount > 0);
         mockStandardToken.mint(payerEOA, amount);
@@ -72,10 +67,16 @@
 
         // Use our new signing function instead of the USDC one
         bytes memory signature = _signStandardERC3009Authorization(paymentInfo, payer_EOA_PK);
+        uint256 initialBalance = mockStandardToken.balanceOf(payerEOA);
 
-        // Record initial balance
-        uint256 initialBalance = mockStandardToken.balanceOf(payerEOA);
-=======
+        vm.prank(address(paymentEscrow));
+        erc3009PaymentCollector.collectTokens(paymentInfo, amount, signature);
+
+        address tokenStore = paymentEscrow.getTokenStore(paymentInfo.operator);
+        assertEq(mockStandardToken.balanceOf(tokenStore), amount);
+        assertEq(mockStandardToken.balanceOf(payerEOA), initialBalance - amount);
+    }
+
     function test_collectTokens_succeeds_withERC6492Signature(uint120 amount) public {
         vm.assume(amount > 0);
 
@@ -86,22 +87,15 @@
         PaymentEscrow.PaymentInfo memory paymentInfo = _createPaymentInfo(smartWalletCounterfactual, amount);
 
         bytes memory signature = _signSmartWalletERC3009WithERC6492(paymentInfo, COUNTERFACTUAL_WALLET_OWNER_PK, 0);
->>>>>>> dc809ed9
 
         vm.prank(address(paymentEscrow));
         erc3009PaymentCollector.collectTokens(paymentInfo, amount, signature);
 
-<<<<<<< HEAD
-        address tokenStore = paymentEscrow.getTokenStore(paymentInfo.operator);
-        assertEq(mockStandardToken.balanceOf(tokenStore), amount);
-        assertEq(mockStandardToken.balanceOf(payerEOA), 0);
-=======
         assertEq(
             mockERC3009Token.balanceOf(paymentEscrow.getTokenStore(paymentInfo.operator)),
             amount,
             "Token store balance did not increase by correct amount"
         );
         assertEq(mockERC3009Token.balanceOf(smartWalletCounterfactual), 0, "Smart wallet balance should be 0");
->>>>>>> dc809ed9
     }
 }