--- conflicted
+++ resolved
@@ -334,7 +334,6 @@
         paymentEscrow.capture(paymentInfo, authorizedAmount, captureFeeBps, invalidFeeReceiver);
     }
 
-<<<<<<< HEAD
     function test_reverts_ifSendTokensReverts(uint120 authorizedAmount) public {
         vm.assume(authorizedAmount > 0);
         address revertingToken = address(new MockRevertOnTransferToken(address(preApprovalPaymentCollector)));
@@ -354,7 +353,8 @@
         vm.expectRevert(SafeTransferLib.TransferFailed.selector);
         paymentEscrow.capture(paymentInfo, authorizedAmount, paymentInfo.minFeeBps, paymentInfo.feeReceiver);
         vm.stopPrank();
-=======
+    }
+
     function test_reverts_whenFeeBpsAreZeroAndFeeReceiverIsNonzero(uint120 authorizedAmount, address feeReceiver)
         public
     {
@@ -378,7 +378,6 @@
         vm.prank(operator);
         vm.expectRevert(abi.encodeWithSelector(PaymentEscrow.ZeroFeeBps.selector));
         paymentEscrow.capture(paymentInfo, authorizedAmount, 0, feeReceiver);
->>>>>>> 1801352b
     }
 
     function test_succeeds_withOperatorSetFeeRecipient(
